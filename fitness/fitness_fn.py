import torch
import torch.nn as nn
import numpy as np
from diffusers.utils import pt_to_pil, numpy_to_pil
from transformers import CLIPProcessor, CLIPImageProcessor, CLIPModel, AutoModel, AutoProcessor, AutoTokenizer
from .hf_gradient_processors import as_tensor_gradient_flow_clip_image_processor
import os
from typing import *
from PIL.Image import Image

try:
	import hpsv2
	HPSV21_CHECKPOINT_NAME = "HPS_v2.1_compressed.pt"
except ImportError:
	print(f"HPSv2 not able to be imported, see https://github.com/tgxs002/HPSv2?tab=readme-ov-file#image-comparison for install")
	print(f"Please download the model from https://huggingface.co/tgxs002/HPSv2 and place it in the cache_dir/")

try:
	import ImageReward
except ImportError:
	print(f"Imagereward not able to be imported, see https://github.com/THUDM/ImageReward/tree/main for install")


###
### Type conversion helper 
###
def handle_input(img: torch.Tensor | np.ndarray, skip: bool = False) -> Image:
	if skip:
		return img
	if isinstance(img, torch.Tensor):
		pil_imgs = pt_to_pil(img)
	else:
		pil_imgs = numpy_to_pil(img)
	return pil_imgs


###
### Return callable which computes total fitness score
###
def compose_fitness_fns(fitness_fns: list[Callable], weights: list[float]) -> Callable:
	fitness = lambda img: sum(
		[w * fn(img).cpu() for w, fn in zip(weights, fitness_fns)]
	)
	return fitness


###
### CLIP fitness 
###
def clip_fitness_fn(
	clip_model_name, prompt, cache_dir=None, device: str = "cpu", dtype=torch.float32
) -> Callable:
	processor = CLIPProcessor.from_pretrained(clip_model_name, cache_dir=cache_dir)
	clip_model = CLIPModel.from_pretrained(
		clip_model_name, cache_dir=cache_dir, torch_dtype=dtype
	).eval().to(device=device)

	def fitness_fn(img: torch.Tensor | np.ndarray) -> float:
		pil_imgs = handle_input(img)
		_prompt = [prompt] if isinstance(prompt, str) else prompt
		# _prompt = [_prompt[0],]
		inputs = processor(
			text=_prompt, images=pil_imgs, return_tensors="pt", padding=True
		).to(device=device)
		outputs = clip_model(**inputs)
		score = outputs[0][0]
		return score

	return fitness_fn


### Adapted from https://github.com/christophschuhmann/improved-aesthetic-predictor/blob/main/simple_inference.py
### Need to manually download https://github.com/christophschuhmann/improved-aesthetic-predictor/blob/6934dd81792f086e613a121dbce43082cb8be85e/sac%2Blogos%2Bava1-l14-linearMSE.pth to cache_dir/
### Adapted for use with Huggingface-hosted CLIP instead of original CLIP package (import clip)
def aesthetic_fitness_fn(
	cache_dir: str = None, device: str = "cpu", dtype=torch.float32
) -> Callable:
	class AestheticMLP(nn.Module):
		def __init__(self, input_size: int):
			super().__init__()
			self.input_size = input_size
			self.layers = nn.Sequential(
				nn.Linear(self.input_size, 1024),
				nn.Dropout(0.2),
				nn.Linear(1024, 128),
				nn.Dropout(0.2),
				nn.Linear(128, 64),
				nn.Dropout(0.1),
				nn.Linear(64, 16),
				nn.Linear(16, 1),
			)

		def forward(self, x: torch.Tensor) -> torch.Tensor:
			### Normalize CLIP embedding
			l2 = torch.linalg.vector_norm(x, dim=-1, keepdim=True)
			### NEXT LINE MESSES WITH DNO GRADIENT! There are conflicting implementations (some have this, some dont)
			### Opting to leave it out
			# l2[l2 == 0] = 1
			x = x / l2
			### Apply MLP, return score
			x = self.layers(x)
			return x

	### Load CLIP model and processor
	processor = CLIPProcessor(
		as_tensor_gradient_flow_clip_image_processor(
			CLIPImageProcessor.from_pretrained("openai/clip-vit-large-patch14", cache_dir=cache_dir)
		),
		AutoTokenizer.from_pretrained("openai/clip-vit-large-patch14", cache_dir=cache_dir)
	)

	clip_model = CLIPModel.from_pretrained(
		"openai/clip-vit-large-patch14", cache_dir=cache_dir, torch_dtype=dtype
	).eval().to(device=device)

	### Load linear classifier
	aesthetic_mlp = AestheticMLP(768)
	aesthetic_mlp.load_state_dict(
		torch.load(os.path.join(cache_dir, "sac+logos+ava1-l14-linearMSE.pth")),
		strict=False,
		assign=True,
	)
	aesthetic_mlp.eval().to(device=device)

	def fitness_fn(img: torch.Tensor | np.ndarray) -> float:
		img = handle_input(img, skip=True)
		inputs = processor(
			images=img,
			return_tensors="pt",
		).to(device=device)

		clip_image_embeddings = clip_model.get_image_features(**inputs)
		aesthetic_score = aesthetic_mlp(clip_image_embeddings)

		return aesthetic_score

	return fitness_fn


###
### See https://huggingface.co/yuvalkirstain/PickScore_v1
###
def pickscore_fitness_fn(
	prompt: str, cache_dir=None, device: str = "cpu", dtype=torch.float32
) -> Callable:
	### Load model and processor
	processor = CLIPProcessor(
		 as_tensor_gradient_flow_clip_image_processor(
			 CLIPImageProcessor.from_pretrained("yuvalkirstain/PickScore_v1", cache_dir=cache_dir)
		 ),
		 AutoTokenizer.from_pretrained("yuvalkirstain/PickScore_v1", cache_dir=cache_dir)
	)

	pick_model = AutoModel.from_pretrained(
		"yuvalkirstain/PickScore_v1", cache_dir=cache_dir
	).eval().to(device=device)

	def fitness_fn(img: torch.Tensor | np.ndarray) -> float:
		img = handle_input(img, skip=True)

		image_inputs = processor(
			images=img,
			return_tensors="pt",
			padding=True,
		).to(device=device)

		text_inputs = processor(
			text=prompt,
			return_tensors="pt",
			padding=True,
		).to(device=device)

		image_embeddings = pick_model.get_image_features(**image_inputs)
		image_embeddings = image_embeddings / torch.norm(
			image_embeddings, dim=-1, keepdim=True
		)

		text_embeddings = pick_model.get_text_features(**text_inputs)
		text_embeddings = text_embeddings / torch.norm(
			text_embeddings, dim=-1, keepdim=True
		)

		score = pick_model.logit_scale.exp() * (text_embeddings @ image_embeddings.T)[0]

		return score

	return fitness_fn


###
### Imagereward (inspired by reading https://arxiv.org/pdf/2501.09732)
###
def imagereward_fitness_fn(
	prompt: str, cache_dir=None, device: str = "cpu", dtype=torch.float32
) -> Callable:
	### Load the model
	imagereward_model = ImageReward.load("ImageReward-v1.0", device=device)
	imagereward_model = imagereward_model.eval()
	
	def fitness_fn(img: Union[torch.Tensor, Image]) -> float:
		img = handle_input(img)
		rewards = imagereward_model.score(prompt, img)
		return torch.Tensor([rewards])

	return fitness_fn


###
### HPSv2 (see https://github.com/tgxs002/HPSv2?tab=readme-ov-file#image-comparison)
###
def hpsv2_fitness_fn(
	prompt: str, cache_dir=None, device: str = "cpu", dtype=torch.float32
) -> Callable:
	
	def fitness_fn(img: Union[torch.Tensor, Image]) -> float:
		img = handle_input(img)
		return hpsv2.score(img, prompt, hps_version="v2.0") 

	return fitness_fn


def brightness(img: torch.Tensor | np.ndarray) -> float:
	pil_imgs = handle_input(img)
	hsv_imgs = [pil_img.convert("HSV") for pil_img in pil_imgs]
	vs = [np.array(hsv_img.split()[-1]) for hsv_img in hsv_imgs]
	v = torch.tensor(np.mean(np.array(vs)) / 255.0).unsqueeze(0)
	return v


def relative_luminance(img: torch.Tensor | np.ndarray) -> torch.Tensor:
	weights = np.array([0.2126, 0.7152, 0.0722])
	pil_imgs = handle_input(img)
	imgs = [np.array(pil_img) * weights for pil_img in pil_imgs]
	v = [np.mean(img, axis=(0, 1)).sum() / 255.0 for img in imgs]
	v = torch.tensor(v).unsqueeze(0)
	return v


class Novelty:
<<<<<<< HEAD
	model_dict = {
		"dino_small": ("facebook/dinov2-small", True),
		"dino_base": ("facebook/dinov2-base", True),
		"dino_large": ("facebook/dinov2-large", True),
		"clip_base": ("openai/clip-vit-base-patch16", False),
		"clip_large": ("openai/clip-vit-large-patch14", False),
	}

	def __init__(
		self,
		model_name: Literal[
			"dino_small", "dino_base", "dino_large", "clip_base", "clip_large"
		],
		top_k=5,
		cache_dir=None,
		device=0,
	):
		self.model_name = model_name
		self.cache_dir = cache_dir
		self.device = device
		self.top_k = top_k  # score is computed over the top_k features
		model_url, self.is_dino = self.model_dict[model_name]
		self.processor = AutoProcessor.from_pretrained(model_url, cache_dir=cache_dir)
		self.model = AutoModel.from_pretrained(model_url, cache_dir=cache_dir).to(
			device=device
		)
		self.model = self.model if self.is_dino else self.model.vision_model  # for CLIP
		self.history = None

	def _compute_score(self, x, top_k):
		dists = (x - self.history).norm(dim=-1)
		top_k, _ = torch.topk(dists, k=top_k, largest=False)
		return top_k.mean()

	def __call__(self, img: torch.Tensor | np.ndarray) -> torch.Tensor:
		pil_imgs = handle_input(img)
		inputs = self.processor(images=pil_imgs, return_tensors="pt", padding=True).to(
			device=self.device
		)
		outputs = self.model(pixel_values=inputs.pixel_values)
		features = outputs.pooler_output.cpu()
		if self.history is None:
			self.history = features
			return torch.tensor(0.0).unsqueeze(0)
		elif self.history.shape[0] < self.top_k:
			score = self._compute_score(features, self.history.shape[0])
			self.history = torch.cat([self.history, features])
			return score

		score = self._compute_score(features, self.top_k)
		self.history = torch.cat([self.history, features])
		return score
=======
    model_dict = {
        "dino_small": ("facebook/dinov2-small", True),
        "dino_base": ("facebook/dinov2-base", True),
        "dino_large": ("facebook/dinov2-large", True),
        "clip_base": ("openai/clip-vit-base-patch16", False),
        "clip_large": ("openai/clip-vit-large-patch14", False),
    }

    def __init__(
        self,
        model_name: Literal[
            "dino_small", "dino_base", "dino_large", "clip_base", "clip_large"
        ],
        top_k=5,
        cache_dir=None,
        device=0,
    ):
        self.model_name = model_name
        self.cache_dir = cache_dir
        self.device = device
        self.top_k = top_k  # score is computed over the top_k features
        model_url, self.is_dino = self.model_dict[model_name]
        self.processor = AutoProcessor.from_pretrained(model_url, cache_dir=cache_dir)
        self.model = AutoModel.from_pretrained(model_url, cache_dir=cache_dir).to(
            device=device
        )
        self.model = self.model if self.is_dino else self.model.vision_model  # for CLIP
        self.history = None

    def _compute_score(self, x, top_k):
        dists = (x - self.history).norm(dim=-1)
        top_k, _ = torch.topk(dists, k=top_k, largest=False)
        return top_k.mean()

    def __call__(self, img: torch.Tensor | np.ndarray) -> torch.Tensor:
        pil_imgs = handle_input(img)
        inputs = self.processor(images=pil_imgs, return_tensors="pt", padding=True).to(
            device=self.device
        )
        outputs = self.model(pixel_values=inputs.pixel_values)
        features = outputs.pooler_output.cpu()
        if self.history is None:
            self.history = features
            return torch.tensor(0.0).unsqueeze(0)
        elif self.history.shape[0] < self.top_k:
            score = self._compute_score(features, self.history.shape[0])
            self.history = torch.cat([self.history, features])
            return score.unsqueeze(0)

        score = self._compute_score(features, self.top_k)
        self.history = torch.cat([self.history, features])
        return score.unsqueeze(0)
>>>>>>> 3728f24a
<|MERGE_RESOLUTION|>--- conflicted
+++ resolved
@@ -237,7 +237,6 @@
 
 
 class Novelty:
-<<<<<<< HEAD
 	model_dict = {
 		"dino_small": ("facebook/dinov2-small", True),
 		"dino_base": ("facebook/dinov2-base", True),
@@ -285,62 +284,8 @@
 		elif self.history.shape[0] < self.top_k:
 			score = self._compute_score(features, self.history.shape[0])
 			self.history = torch.cat([self.history, features])
-			return score
+			return score.unsqueeze(0)
 
 		score = self._compute_score(features, self.top_k)
 		self.history = torch.cat([self.history, features])
-		return score
-=======
-    model_dict = {
-        "dino_small": ("facebook/dinov2-small", True),
-        "dino_base": ("facebook/dinov2-base", True),
-        "dino_large": ("facebook/dinov2-large", True),
-        "clip_base": ("openai/clip-vit-base-patch16", False),
-        "clip_large": ("openai/clip-vit-large-patch14", False),
-    }
-
-    def __init__(
-        self,
-        model_name: Literal[
-            "dino_small", "dino_base", "dino_large", "clip_base", "clip_large"
-        ],
-        top_k=5,
-        cache_dir=None,
-        device=0,
-    ):
-        self.model_name = model_name
-        self.cache_dir = cache_dir
-        self.device = device
-        self.top_k = top_k  # score is computed over the top_k features
-        model_url, self.is_dino = self.model_dict[model_name]
-        self.processor = AutoProcessor.from_pretrained(model_url, cache_dir=cache_dir)
-        self.model = AutoModel.from_pretrained(model_url, cache_dir=cache_dir).to(
-            device=device
-        )
-        self.model = self.model if self.is_dino else self.model.vision_model  # for CLIP
-        self.history = None
-
-    def _compute_score(self, x, top_k):
-        dists = (x - self.history).norm(dim=-1)
-        top_k, _ = torch.topk(dists, k=top_k, largest=False)
-        return top_k.mean()
-
-    def __call__(self, img: torch.Tensor | np.ndarray) -> torch.Tensor:
-        pil_imgs = handle_input(img)
-        inputs = self.processor(images=pil_imgs, return_tensors="pt", padding=True).to(
-            device=self.device
-        )
-        outputs = self.model(pixel_values=inputs.pixel_values)
-        features = outputs.pooler_output.cpu()
-        if self.history is None:
-            self.history = features
-            return torch.tensor(0.0).unsqueeze(0)
-        elif self.history.shape[0] < self.top_k:
-            score = self._compute_score(features, self.history.shape[0])
-            self.history = torch.cat([self.history, features])
-            return score.unsqueeze(0)
-
-        score = self._compute_score(features, self.top_k)
-        self.history = torch.cat([self.history, features])
-        return score.unsqueeze(0)
->>>>>>> 3728f24a
+		return score.unsqueeze(0)